--- conflicted
+++ resolved
@@ -21,7 +21,6 @@
 ORACLEDB = DbParams(dbtype='ORACLE', host='server', port='1521',
                     dbname='testdb', username='testuser')
 
-<<<<<<< HEAD
 MSSQLDB = DbParams(dbtype='MSSQL', host='server', port='1521', dbname='testdb',
                    username='testuser', odbc_driver='test driver')
 
@@ -29,12 +28,6 @@
                       username='testuser', odbc_driver='test driver')
 
 SQLITEDB = DbParams(dbtype='SQLITE', filename='/myfile.db')
-=======
-@pytest.fixture()
-def params():
-    return DbParams(dbtype='ORACLE', odbc_driver='test driver', host='testhost',
-                    port=1521, dbname='testdb', user='testuser')
->>>>>>> 76dd2a18
 
 
 def test_oracle_sql_exceptions():
@@ -57,50 +50,6 @@
 ])
 def test_connect(monkeypatch, db_params, driver, expected):
     # Arrange
-<<<<<<< HEAD
-=======
-    # TODO: Fix DbParams class to take driver as init input.
-    db_params = DbParams(dbtype='ORACLE',
-                         host='server', port='1521', dbname='testdb',
-                         user='testuser')
-    monkeypatch.setenv('DB_PASSWORD', 'mypassword')
-    expected_conn_str = 'testuser/mypassword@server:1521/testdb'
-
-    mock_connect = Mock()
-    monkeypatch.setattr(cx_Oracle, 'connect', mock_connect)
-
-    # Act
-    helper = OracleDbHelper()
-    helper.connect(db_params, 'DB_PASSWORD')
-
-    # Assert
-    mock_connect.assert_called_with(expected_conn_str)
-
-
-def test_sqlserver_connect(monkeypatch):
-    db_params = DbParams(dbtype='MSSQL',
-                         host='server', port='1521', dbname='testdb',
-                         user='testuser', odbc_driver='test driver')
-    monkeypatch.setenv('DB_PASSWORD', 'mypassword')
-    expected_conn_str = ('DRIVER=test driver;SERVER=tcp:server;PORT=1521;'
-                         'DATABASE=testdb;UID=testuser;PWD=mypassword')
-
-    mock_connect = Mock()
-    monkeypatch.setattr(pyodbc, 'connect', mock_connect)
-
-    # Act
-    helper = SqlServerDbHelper()
-    helper.connect(db_params, 'DB_PASSWORD')
-
-    # Assert
-    mock_connect.assert_called_with(expected_conn_str)
-
-
-def test_postgres_connect(monkeypatch):
-    db_params = DbParams(dbtype='PG',
-                         host='server', port='1521', dbname='testdb',
-                         user='testuser', odbc_driver='test driver')
->>>>>>> 76dd2a18
     monkeypatch.setenv('DB_PASSWORD', 'mypassword')
     mock_connect = Mock()
     monkeypatch.setattr(driver, 'connect', mock_connect)
@@ -110,7 +59,6 @@
     helper.connect(db_params, 'DB_PASSWORD')
 
     # Assert
-<<<<<<< HEAD
     mock_connect.assert_called_with(expected)
 
 
@@ -123,40 +71,7 @@
     (SQLITEDB, 'sqlite:////myfile.db')
 ])
 def test_sqlalchemy_conn_string(monkeypatch, db_params, expected):
-=======
-    mock_connect.assert_called_with(expected_conn_str)
 
-
-# sqlalchemy test connections
-def test_oracle_sqlalchemy_conn_string(monkeypatch):
-    db_params = DbParams(dbtype='ORACLE',
-                         host='server', port='1521', dbname='testdb',
-                         user='testuser')
-    monkeypatch.setenv('DB_PASSWORD', 'mypassword')
-    helper = OracleDbHelper()
-    conn_str = helper.get_sqlalchemy_connection_string(db_params, 'DB_PASSWORD')
-    expected_conn_str = ('oracle://testuser:mypassword@server:1521/testdb')
-
-    assert conn_str == expected_conn_str
-
-
-def test_sqlserver_sqlalchemy_connect(monkeypatch):
-    db_params = DbParams(dbtype='MSSQL',
-                         host='server', port='1521', dbname='testdb',
-                         user='testuser', odbc_driver='test driver')
-    monkeypatch.setenv('DB_PASSWORD', 'mypassword')
-    helper = SqlServerDbHelper()
-    conn_str = helper.get_sqlalchemy_connection_string(db_params, 'DB_PASSWORD')
-    expected_conn_str = 'mssql+pyodbc://testuser:mypassword@server:1521/testdb?driver=test+driver'
-
-    assert conn_str == expected_conn_str
-
-
-def test_postgres_sqlalchemy_connect(monkeypatch):
-    db_params = DbParams(dbtype='PG',
-                         host='server', port='1521', dbname='testdb',
-                         user='testuser')
->>>>>>> 76dd2a18
     monkeypatch.setenv('DB_PASSWORD', 'mypassword')
     helper = DB_HELPER_FACTORY.from_db_params(db_params)
     conn_str = helper.get_sqlalchemy_connection_string(db_params, 'DB_PASSWORD')
