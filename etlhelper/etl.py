--- conflicted
+++ resolved
@@ -5,7 +5,6 @@
 import re
 
 from collections import namedtuple
-<<<<<<< HEAD
 from copy import deepcopy
 from itertools import (
     zip_longest,
@@ -16,13 +15,6 @@
     Any,
     Callable,
 )
-
-=======
-from itertools import (
-    zip_longest,
-    chain,
-)
->>>>>>> b5a9c95b
 
 from etlhelper.abort import raise_for_abort, clear_abort_event
 from etlhelper.db_helper_factory import DB_HELPER_FACTORY
