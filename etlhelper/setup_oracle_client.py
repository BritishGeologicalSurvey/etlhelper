"""Commandline script to configure Oracle Instant Client"""
import argparse
import inspect
import logging
from pathlib import Path
import os
from shutil import copyfile
import sys
from textwrap import dedent
import urllib.request
from urllib import urlparse
import zipfile

import cx_Oracle

logging.basicConfig()


<<<<<<< HEAD
ORACLE_DEFAULT_ZIP_URL = "https://download.oracle.com/otn_software/linux/instantclient/19600/instantclient-basic-linux.x64-19.6.0.0.0dbru.zip"


def get_working_dirs():
    """Return a dictionary of the directories needed for install"""
    install_dir = Path(__file__).parent / 'oracle_instantclient'
    script_dir = Path(inspect.getfile(sys._getframe(1))).parent
    bin_dir = script_dir.parent.parent.parent.parent / 'bin'
    logging.debug(f"Install dir: {install_dir}, script_dir: {script_dir}, bin dir: {bin_dir}")
    return install_dir, script_dir, bin_dir


=======
>>>>>>> aeefdfe0
def setup_oracle_client(zip_location):
    """
    Check platform and install Oracle Instant Client.  Download file if zip
    location is a url.

    :param zip_location: str, path or URL of instantclient zip file
    :param with_utils: bool, determine if utils are also installed
    """
    if _oracle_client_is_configured():
        print('Oracle Client library is correctly configured')
        return

    # Quit if not Linux
    if not sys.platform == 'linux':
        # Message for Windows and Mac users
        print(WINDOWS_INSTALL_MESSAGE)
        sys.exit(1)

    # GATHER FACTS
    install_dir, script_dir, bin_dir = get_working_dirs()
    status = check_status(install_dir, script_dir, bin_dir)

    """
    get_working_dirs()
    already_installed = check_install_status(directories)
    
    if not already_installed or reinstall:
      # All the code below in `install_instantclient(zipfile_location, directories)`
      wipe existing directories and scripts (catching errors if files don't exist)  # Don't get caught by broken installs
    
      create install dir (if not already)
      confirm zip file (download if required and check is a file)
    
      unzip into install_dir (making sure *.so.*.* is in root and not in subfolder)
      make symlinks to .so files
    
      write oracle_path_lib_export
      make symlink to bin_dir()
    
    if bin_dir == install_dir:  # this happens if not in virtual environment so script_dir.parent.parent.... / bin is non-existent or not writable
       print message (with oracle_lib_path_export)
    else:
       print message (with absolute location of script file)
        """

    # Create install_dir
    # if not progress["unpack_dir_exists"]:
    #     _create_install_dir()
    _create_install_dir(install_dir)  # Instead of figuring out the dir in the func

    # Install from zipfile
    zipfile_path = _install_zipped_files(zip_location, install_dir)

    # Create symlinks
    instantclient_dir = _get_instantclient_dir(zipfile_path)
    _create_symlinks(instantclient_dir)

    logging.debug(f"Target directory for script installation: {script_dir}")
    try:
        _create_path_export_script(instantclient_dir, script_dir, bin_dir)
    except PermissionError:
        print(dedent(f"""
            Permission denied to required Python directory: {script_dir}
            Consider using a virtual environment.""".strip()))
        sys.exit(1)


def install_instantclient(zipfile_path, directories):
    """
    Install Oracle Instant Client files by unzipping zip file (downloading if requrie
    """
    pass


def get_working_dirs():
    """Return the directories needed for install"""
    install_dir = Path(__file__).parent / 'oracle_instantclient'
    script_dir = Path(inspect.getfile(sys._getframe(1))).parent

    # bin directory must exist and be writable, otherwise use script_dir
    bin_dir = script_dir.parent.parent.parent.parent / 'bin'  # or install_dir

    logging.debug(f"Install dir: {install_dir}, script_dir: {script_dir}, bin dir: {bin_dir}")
    # TODO: return dict with keys for install, script, bin.
    return install_dir, script_dir, bin_dir


def check_status(install_dir, script_dir, bin_dir):
    """Examine directories to determine which installation stages have been
    completed.  Return dictionary with status.
    """

    status = {
        "install_dir exists": install_dir.exists(),
        "unpacked_client_dir_exists": False,  # oracle_instantclient dir
        "zipfile_unpacked":  False,  # have we unzipped the zip
        "libocci_symlinked": False,
        "libclntsh_symlinked": False,
        "export_path_script_exists": False,
        "export_path_script_symlinked_to_bindir": False
    }

    return status


def _create_symlinks(instantclient_dir):
    """Link specific .so file versions to general name."""
    # Specific versions
    occi = next(instantclient_dir.glob('libocci.so.*.*'))
    clntsh = next(instantclient_dir.glob('libclntsh.so.*.*'))

    # General names
    occi_link = instantclient_dir / 'libocci.so'
    clntsh_link = instantclient_dir / 'libclntsh.so'

    # Return early if the links already both exist
    if os.path.islink(occi_link) and os.path.islink(clntsh_link):
        return

    # Some versions of InstantClient will have a placeholder file
    # for where the symlink should be, rahter than a symlink.
    # It must be removed before trying to create a real symlink.

    # unlink(missing_ok=True) would be possible in Python 3.8+
    # occi_link.unlink(missing_ok=True)
    # clntsh_link.unlink(missing_ok=True)
    try:
        occi_link.unlink()
    except FileNotFoundError:
        pass
    try:
        clntsh_link.unlink()
    except FileNotFoundError:
        pass

    # Make links
    os.symlink(occi, occi_link)
    os.symlink(clntsh, clntsh_link)
    logging.debug('Symlinks created for: %s, %s', occi, clntsh)


def _get_instantclient_dir(zipfile_path):
    """Get directory_name for instantclient based on version"""
    version = zipfile_path.stem.split('linux.x64-')[-1].split('.')[:2]
    dirname = '_'.join(['instantclient'] + version)
    return zipfile_path.parent / dirname


def _install_zipped_files(zip_location, install_dir):
    """Unzip files from archive (downloading if required)."""
    # Check file and download if required
    if zip_location.lower().startswith('http'):
        zipfile_path = _download_zipfile(zip_location, install_dir)
    else:
        if not os.path.isfile(zip_location):
            raise FileNotFoundError(zip_location)
        zipfile_path = install_dir / Path(zip_location).name
        if not os.path.isfile(zipfile_path):
            logging.debug(f'Copying zipfile to {zipfile_path.absolute()}')
            copyfile(zip_location, zipfile_path)

    # Check for previous version
    if _get_instantclient_dir(zipfile_path).is_dir():
        logging.debug(
            'Zipfile already extracted.')
        return zipfile_path

    # Unzip
    print(
        f'Extracting {zipfile_path} into {install_dir.absolute()}')
    with zipfile.ZipFile(zipfile_path, 'r') as zf:
        zf.extractall(install_dir)

    return zipfile_path


def _create_install_dir(install_dir):
    """Create directory for installation in etlhelper directory."""
    if not install_dir.is_dir():
        try:
            os.mkdir(install_dir)
        except PermissionError:
            print(dedent(f"""
                Permission denied to required Python directory: {install_dir}
                Consider using a virtual environment.""".strip()))
            sys.exit(1)


def _check_or_get_zipfile(zipfile_location):
    # Zipfile path can be path, URL or None

    if zipfile_location is None:
        print(f'Downloading default Oracle zipfile')
        zipurl_split = urlparse.urlsplit(ORACLE_DEFAULT_ZIP_URL)
        zipfile_name = zipurl_split.path.split("/")[-1]
        zipfile_download_target = Path("/tmp") / zipfile_name
        urllib.request.urlretrieve(ORACLE_DEFAULT_ZIP_URL,
                                   filename=zipfile_download_target.absolute())
        return zipfile_download_target.absolute()

    if zipfile_location.is_file():
        logging.debug(f'Zipfile already downloaded: {zipfile_location.absolute()}')
        return Path(zipfile_location)

    try:
        print(f'Downloading Oracle zipfile from {zipfile_location}')
        zipurl_split = urlparse.urlsplit(zipfile_location)
        zipfile_name = zipurl_split.path.split("/")[-1]
        zipfile_download_target = Path("/tmp") / zipfile_name
        urllib.request.urlretrieve(zipfile_location,
                                   filename=zipfile_download_target.absolute())
        return zipfile_download_target.absolute()
    except Exception as exc:
        logging.debug(f'Unepected error downloading zipfile from {zipfile_location}, ({exc})')


def _download_zipfile(zip_location, install_dir):
    """Download zipfile to specified directory."""
    filename = zip_location.split('/')[-1]
    target = Path(install_dir) / filename
    if target.is_file():
        logging.debug(f'Zipfile already downloaded: {target.absolute()}')
    else:
        print(f'Downloading {zip_location} to {target}')
        urllib.request.urlretrieve(zip_location,
                                   filename=target.absolute())
    return target.absolute()


def _oracle_client_is_configured():
    """
    Check if cx_Oracle can communicate with Oracle Instant Client driver.
    :return: boolean
    """
    # See https://cx-oracle.readthedocs.io/en/latest/installation.html?highlight=DPI-1047
    # Check for libocci.so in LD_LIBRARY_PATH on linux
    # Check for oci.dll in PATH directories on windows
    # Check for libnsl.so.1 *must be v.1* - if only libnsl.so.2 is installed, need hint for user.
    try:
        # This will always fail, as 'test' is not a valid database.
        cx_Oracle.connect('test')
    except cx_Oracle.DatabaseError as e:
        msg = e.args[0].message

        # Incorrectly specified service error - this is good!
        if msg.startswith('ORA-12162'):
            return True

        # Driver errors
        if msg.startswith('DPI-1047'):
            if 'libclntsh.so' in msg:
                # instructions for missing oracle drivers
                # these are printed anyway if the function returns false? (DV)
                logging.debug(msg)
                print(CLNTSH_MESSAGE)
                return False
            if 'libnsl.so.1' in msg:
                # instructions for network services library
                logging.debug(msg)
                print(NSL_MESSAGE)
                return False

        # Unhandled error
        print(f'cx_Oracle Instant Client Error: {msg}')
        return False


def _create_path_export_script(instantclient_dir, script_dir, bin_dir):
    """
    Write an executable Python file to the virtual environment path (or current
    directory if not available) that prints an updated PATH variable including
    the Oracle libraries.
    :param lib_dir: location of Oracle libraries
    :param bin_dir: location of created script (on PATH)
    """
    # Write Python code within 'here document'
    # https://stackoverflow.com/questions/35533473/avoiding-syntax-error-near-unexpected-token-in-bash?rq=1
    logging.debug(f"Path to add to LD_LIBRARY_PATH: {instantclient_dir.absolute()}")
    contents = dedent(f"""
        #!/bin/sh
        # Script to print PATH variable including Oracle drivers, suitable
        # for use with `export` command.

        python << EOF
        print("LD_LIBRARY_PATH={instantclient_dir.absolute()}:{os.getenv('LD_LIBRARY_PATH', '')}")
        EOF
        """).strip()

    script_file = script_dir / 'oracle_lib_path_export'
    script_file.write_text(contents)
    msg = (f"LD_LIBRARY_PATH export printer script written to "
           f"{script_file.absolute()}")
    logging.debug(msg)
    os.chmod(script_file, 0o755)

    # Try to add symlink to virtualenv PATH
    if bin_dir.is_dir():
        link_path = bin_dir / script_file.name
        try:
            os.symlink(script_file.absolute(), link_path)
            logging.debug(f"Symlink added to virtualenv PATH: {link_path.absolute()}")
            added_symlink = True
        except PermissionError:
            logging.debug("Could not add symlink to PATH")
            added_symlink = False
    else:
        logging.debug("Could not add symlink to PATH")
        added_symlink = False

    # Print instructions
    if added_symlink:
        command = 'oracle_lib_path_export'
    else:
        command = script_file.absolute()

    print(dedent(f"""
        Run the following to set LD_LIBRARY_PATH:

        export "$({command})"
        """).strip() + '\n')


WINDOWS_INSTALL_MESSAGE = dedent("""
    Oracle Instant Client not installed. Download from:

    https://www.oracle.com/technetwork/database/database-technologies/instant-client/downloads/index.html
    """).strip() + '\n'

CLNTSH_MESSAGE = dedent(f"""
    Oracle Instant Client library (libclntsh.so) is not on LD_LIBRARY_PATH.
    Or, the libclntsh.so file is a placeholder and a symlink must be created first.
    Current LD_LIBRARY_PATH: {os.getenv('LD_LIBRARY_PATH', '<not set>')},
                        """).strip()

NSL_MESSAGE = dedent("""
    The Network Services Library, libnsl.so.1, could not be found.

    If you have already installed libnsl, you may have a **newer**, but incompatible version.

    A workaround for Fedora 28+ users is detailed here:
    https://github.com/oracle/node-oracledb/issues/892#issuecomment-387082011

    i.e. create a symlink to the newer library on the LD_LIBRARY_PATH

    ln -s [PATH TO SYSTEM libnsl.so.2] [PATH TO LOCAL LIBRARY FOLDER]/libnsl.so.1

    etlhelper adds the Oracle Instant Client directory to the LD_LIBRARY_PATH.  When
    using a virtual environment, the command will look something like:

    ln -s /usr/lib64/libnsl.so.2 \
        ${VIRTUAL_ENV}/lib/python3.7/site-packages/etlhelper/oracle_instantclient/instantclient_12_2/libnsl.so.1
    """).strip() + '\n'


def main():
    """Parse args and run setup function."""
    parser = argparse.ArgumentParser(
        description="Install Oracle Instant Client to Python environment")
    parser.add_argument(
        'zip_location', type=str,
        help="Path or URL of instantclient-*-linux-*.zip")
    parser.add_argument(
        "--log", dest="log_level", default='INFO',
        choices=['DEBUG', 'INFO', 'WARNING', 'ERROR', 'CRITICAL'],
        help="Set the logging level")
    args = parser.parse_args()

    if args.log_level:
        logging.getLogger().setLevel(getattr(logging, args.log_level))

    setup_oracle_client(args.zip_location)


if __name__ == '__main__':
    main()<|MERGE_RESOLUTION|>--- conflicted
+++ resolved
@@ -16,7 +16,6 @@
 logging.basicConfig()
 
 
-<<<<<<< HEAD
 ORACLE_DEFAULT_ZIP_URL = "https://download.oracle.com/otn_software/linux/instantclient/19600/instantclient-basic-linux.x64-19.6.0.0.0dbru.zip"
 
 
@@ -29,8 +28,6 @@
     return install_dir, script_dir, bin_dir
 
 
-=======
->>>>>>> aeefdfe0
 def setup_oracle_client(zip_location):
     """
     Check platform and install Oracle Instant Client.  Download file if zip
